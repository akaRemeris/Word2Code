--- conflicted
+++ resolved
@@ -1,9 +1,5 @@
 # paths
-<<<<<<< HEAD
-dataset_path: './data/ast_traversal/'
-=======
 dataset_path: './data/conala/'
->>>>>>> 19330974
 model_path: './model/'
 model_log_path: './experiments/'
 
@@ -22,11 +18,7 @@
 
 
 # logging and saving options
-<<<<<<< HEAD
 log_run_name: 'test_gpu_run'
-=======
-log_run_name: 'conala_model'
->>>>>>> 19330974
 save_logs: False
 save_model: True
 verbose: True
@@ -37,13 +29,8 @@
 max_epoch: 3
 batch_size: 32
 seed: 42
-<<<<<<< HEAD
 embedding_size: 75
 hidden_size: 100
-embedding_dropout: 0.0
-=======
 embedding_size: 100
 hidden_size: 100
-embedding_dropout: 0.0
-metric: None
->>>>>>> 19330974
+embedding_dropout: 0.0