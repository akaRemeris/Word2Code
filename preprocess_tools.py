"""Functions for text data preprocessing, vocabulary building."""

from typing import List, Dict, Union, Callable
from collections import defaultdict, OrderedDict
from general_utils import (SEQ_TYPES, PAD_TOKEN, BOS_TOKEN, EOS_TOKEN)


def dict2dict(foo2wrap):
    """
    Decorator for somewhat function polymorphism. If passed data type is
    dict, perform passed function map-like execution on each dict item and return 
    dict with the same keys. Else list type is expected, and no processing is required.
    """
    def _wrapper(self, data: Union[dict , list], **kwargs):
        if isinstance(data, dict):
            processed_dict = {}
            for seq_type in SEQ_TYPES:
                data_chunk = data[seq_type]
                processed_chunk = foo2wrap(self, data_chunk, **kwargs)
                processed_dict[seq_type] = processed_chunk
            return processed_dict
        processed_data = foo2wrap(data, **kwargs)
        return processed_data
    return _wrapper


def read_src_tgt_dataset(path: str, filename: dict) -> Dict:
    """
    Function performes reading of two separate 
    files which contain SRC and TGT texts.

    Args:
        path (str): 
            Path to the datasets directory
        filename (dict): 
            Contains filename as values according to the key either SRC or TGT

    Returns:
        data (dict): 
            Dictionary with SRC and TGT keys and lists of string rows as values
    """
    data = {}
    # read two files contains SRC and TGT texts
    for seq_type in SEQ_TYPES:
        # open file according to the type of sequences needed (SRC or TGT)
        with open(path + filename[seq_type], encoding='utf-8') as fstream:
            data[seq_type] = fstream.readlines()
    return data

def default_tokenization(doc: str, skip_special_tokens: bool = False) -> List[str]:
    """
    This function takes in a string of document and a boolean 
    variable `skip_special_tokens` that tells whether to 
    skip special tokens or not. It tokenizes the input document
    by splitting it into individual words. If `skip_special_tokens`
    is `False`, it adds two special tokens; BOS_TOKEN at the beginning 
    and EOS_TOKEN at the end of the tokenized document using list notation []. 
    Finally, it returns the tokenized document as a list of tokens.

    Args:
        doc (str): 
            A string of document
        skip_special_tokens (bool): 
            A boolean variable that represents whether
            to skip special tokens or not. Default value is True.
        
    Returns:
        doc (list): 
            List of str tokens
    """

    # Tokenize the input document by splitting it into individual words
    doc = list(doc.split())

    # If `skip_special_tokens` is `False`, add two
    # special tokens to the beginning and end of the tokenized document
    if not skip_special_tokens:
        doc = [BOS_TOKEN] + doc + [EOS_TOKEN]

    # Return the tokenized document as a list of tokens
    return doc


# TODO: add documentation
class Tokenizer(object):
    def __init__(self,
                 tokenization_foo: Callable[[list, bool], list]=default_tokenization) -> None:
        self.vocabulary = None
        self.tokenize_doc = tokenization_foo


    def _get_data_chunk(self, data: Union[dict, list]) -> list:
        """
        Yields data elements depending on type of data.
        If data is a dict containing two types of sequences (lists) as values,
        chunker will iteratively return each chunks in order defined in SEQ_TYPES,
        otherwise (if data is list already) data returns as it is.

        Args:
            data (dict | list): 
                List or dict of lists, those lists represent chunks of string docs.
            
        Yields:
            data (list): Yields chunks represented as list of strings.
        """
        if isinstance(data, dict):
            for key in SEQ_TYPES:
                yield data[key]
        else:
            yield data

    #TODO: Define a function that tokenizes the input string
    
    @dict2dict
    def tokenize_corpus(self,
                        corpus: list,
                        skip_special_tokens: bool = False):
        tokenized_corpus = []
        for doc in corpus:
            tokenized_doc = self.tokenize_doc(doc, skip_special_tokens)
            tokenized_corpus.append(tokenized_doc)
        return tokenized_corpus
    
    def encode_doc(self, tokenized_doc: List[str]) -> List[int]:
        encoded_doc = []
        for token in tokenized_doc:
            encoded_doc.append(self.vocabulary[token])
        return encoded_doc
    
    @dict2dict
    def encode_corpus(self, tokenized_data: list) -> Dict:
        """
        Function accepts vocabulary and dictionary of 
        untokenized list of texts and returns dictionary
        of tokenized and encoded texts

        Args:
            data (Dict):
                Dictionary of source and target lists of untokenized texts.

        Returns:
            encoded_texts (Dict): 
                Dictionary of target and sequence texts tokenized and encoded 
                with vocabulary.
        """
        # TODO: change documentation with decorator information

        encoded_corpus = []
        # produce encoding for SRC and TGT sequences
        for doc in tokenized_data:
            encoded_corpus.append(self.encode_doc(doc))
        return encoded_corpus

    def build_vocabulary(self,
                         tokenized_data: Union[dict, list]) -> None:
        """
        This function takes dict of SRC and TGT lists of strings. 
        Performs basic split tokenization on each row and initialize 
        tokenizer object's vocabulary dict with sorted tokens according 
        to their number of occurences.

        Args:
            data (dict | list): 
                List or dict of lists, those lists represent chunks of string docs.

        """
        # dict for token occurence counting, initialized with 0
        # for each new key and thus available for incrementation
        token_occ_counter = defaultdict(int)

        # iterate through all list or dict data chunks
        for data_chunk in self._get_data_chunk(tokenized_data):
            for tokenized_doc in data_chunk:
                # tokenize and produce iteration by each token
                for token in tokenized_doc:
                    # if vocabulary contains token, we increment value assigned
                    # to the token, else we add new key and assign 1 to it
                    token_occ_counter[token] += 1
        # sort counted tokens in decreasing order and append them to special tokens
        special_tokens = [PAD_TOKEN, BOS_TOKEN, EOS_TOKEN]

        # reset special tokens counters
        for special_token in special_tokens:
            try:
                token_occ_counter.pop(special_token)
            except KeyError:
                pass

        sorted_keys = special_tokens + sorted(
            token_occ_counter,
            key=lambda x: (token_occ_counter[x], x),
            reverse=True)

<<<<<<< HEAD
    Returns:
        encoded_texts (Dict): 
            Dictionary of target and sequence texts tokenized and encoded 
            with vocabulary.
    """
    encoded_texts = {}

    # produce encoding for SRC and TGT sequences
    for seq_type in SEQ_TYPES:
        encoded_corpus = []
        for doc in data[seq_type]:
            tokenized_doc = doc_tokenizer(doc=doc, skip_special_tokens=skip_special_tokens)
            encoded_doc = []
            for token in tokenized_doc:
                encoded_doc.append(vocabulary[token])
            encoded_corpus.append(encoded_doc)
        encoded_texts[seq_type] = encoded_corpus

    return encoded_texts
=======
        # assign id for each token according to their sorted position
        token_indexes = list(range(len(sorted_keys)))
        self.vocabulary = OrderedDict(zip(sorted_keys, token_indexes))
>>>>>>> 70a6d772
<|MERGE_RESOLUTION|>--- conflicted
+++ resolved
@@ -191,28 +191,6 @@
             key=lambda x: (token_occ_counter[x], x),
             reverse=True)
 
-<<<<<<< HEAD
-    Returns:
-        encoded_texts (Dict): 
-            Dictionary of target and sequence texts tokenized and encoded 
-            with vocabulary.
-    """
-    encoded_texts = {}
-
-    # produce encoding for SRC and TGT sequences
-    for seq_type in SEQ_TYPES:
-        encoded_corpus = []
-        for doc in data[seq_type]:
-            tokenized_doc = doc_tokenizer(doc=doc, skip_special_tokens=skip_special_tokens)
-            encoded_doc = []
-            for token in tokenized_doc:
-                encoded_doc.append(vocabulary[token])
-            encoded_corpus.append(encoded_doc)
-        encoded_texts[seq_type] = encoded_corpus
-
-    return encoded_texts
-=======
         # assign id for each token according to their sorted position
         token_indexes = list(range(len(sorted_keys)))
-        self.vocabulary = OrderedDict(zip(sorted_keys, token_indexes))
->>>>>>> 70a6d772
+        self.vocabulary = OrderedDict(zip(sorted_keys, token_indexes))